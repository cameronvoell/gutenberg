/**
 * External dependencies
 */
import { identity } from 'lodash';
import { Text, View, Platform, TouchableWithoutFeedback } from 'react-native';

/**
 * WordPress dependencies
 */
import { Component } from '@wordpress/element';
import { __ } from '@wordpress/i18n';
import { withDispatch, withSelect } from '@wordpress/data';
import { compose, withPreferredColorScheme } from '@wordpress/compose';
import { createBlock, isUnmodifiedDefaultBlock } from '@wordpress/blocks';
import { KeyboardAwareFlatList, ReadableContentView } from '@wordpress/components';

/**
 * Internal dependencies
 */
import styles from './style.scss';
import BlockListBlock from './block';
import BlockListAppender from '../block-list-appender';
<<<<<<< HEAD
=======
import FloatingToolbar from './block-mobile-floating-toolbar';
>>>>>>> 090b89e3

const innerToolbarHeight = 44;

export class BlockList extends Component {
	constructor() {
		super( ...arguments );

		this.renderItem = this.renderItem.bind( this );
		this.renderAddBlockSeparator = this.renderAddBlockSeparator.bind( this );
		this.renderBlockListFooter = this.renderBlockListFooter.bind( this );
		this.renderDefaultBlockAppender = this.renderDefaultBlockAppender.bind( this );
		this.onCaretVerticalPositionChange = this.onCaretVerticalPositionChange.bind( this );
		this.scrollViewInnerRef = this.scrollViewInnerRef.bind( this );
		this.addBlockToEndOfPost = this.addBlockToEndOfPost.bind( this );
		this.shouldFlatListPreventAutomaticScroll = this.shouldFlatListPreventAutomaticScroll.bind( this );
	}

	addBlockToEndOfPost( newBlock ) {
		this.props.insertBlock( newBlock, this.props.blockCount );
	}

	blockHolderBorderStyle() {
		return this.props.isFullyBordered ? styles.blockHolderFullBordered : styles.blockHolderSemiBordered;
	}

	onCaretVerticalPositionChange( targetId, caretY, previousCaretY ) {
		KeyboardAwareFlatList.handleCaretVerticalPositionChange( this.scrollViewRef, targetId, caretY, previousCaretY );
	}

	scrollViewInnerRef( ref ) {
		this.scrollViewRef = ref;
	}

	shouldFlatListPreventAutomaticScroll() {
		return this.props.isBlockInsertionPointVisible;
	}

	renderDefaultBlockAppender() {
		return (
			<ReadableContentView>
				<BlockListAppender
					rootClientId={ this.props.rootClientId }
					renderAppender={ this.props.renderAppender }
				/>
			</ReadableContentView>
		);
	}

	render() {
<<<<<<< HEAD
		const { clearSelectedBlock, blockClientIds, isFullyBordered, title, header, withFooter = true, renderAppender } = this.props;

=======
		const { clearSelectedBlock, blockClientIds, isFullyBordered, title, header, withFooter = true, renderAppender, isFirstBlock, selectedBlockParentId } = this.props;

		const showFloatingToolbar = isFirstBlock && selectedBlockParentId !== '';
>>>>>>> 090b89e3
		return (
			<View
				style={ { flex: 1 } }
				onAccessibilityEscape={ clearSelectedBlock }
			>
				{ showFloatingToolbar && <FloatingToolbar.Slot fillProps={ { innerFloatingToolbar: showFloatingToolbar } } /> }
				<KeyboardAwareFlatList
					{ ...( Platform.OS === 'android' ? { removeClippedSubviews: false } : {} ) } // Disable clipping on Android to fix focus losing. See https://github.com/wordpress-mobile/gutenberg-mobile/pull/741#issuecomment-472746541
					accessibilityLabel="block-list"
					autoScroll={ this.props.autoScroll }
					innerRef={ this.scrollViewInnerRef }
					extraScrollHeight={ innerToolbarHeight + 10 }
					keyboardShouldPersistTaps="always"
					style={ styles.list }
					data={ blockClientIds }
					extraData={ [ isFullyBordered ] }
					keyExtractor={ identity }
					renderItem={ this.renderItem }
					shouldPreventAutomaticScroll={ this.shouldFlatListPreventAutomaticScroll }
					title={ title }
					ListHeaderComponent={ header }
					ListEmptyComponent={ this.renderDefaultBlockAppender }
					ListFooterComponent={ withFooter && this.renderBlockListFooter }
<<<<<<< HEAD
=======
					getItemLayout={ ( data, index ) => {
						return { length: 0, offset: 0, index };
					} }
>>>>>>> 090b89e3
				/>

				{ renderAppender && blockClientIds.length > 0 &&
					<BlockListAppender
						rootClientId={ this.props.rootClientId }
						renderAppender={ this.props.renderAppender }
					/>
				}
			</View>
		);
	}

	isReplaceable( block ) {
		if ( ! block ) {
			return false;
		}
		return isUnmodifiedDefaultBlock( block );
	}

	renderItem( { item: clientId, index } ) {
		const blockHolderFocusedStyle = this.props.getStylesFromColorScheme( styles.blockHolderFocused, styles.blockHolderFocusedDark );
		const { shouldShowBlockAtIndex, shouldShowInsertionPoint } = this.props;
		return (
			<ReadableContentView>
				{ shouldShowInsertionPoint( clientId ) && this.renderAddBlockSeparator() }
				{ shouldShowBlockAtIndex( index ) && (
					<BlockListBlock
						key={ clientId }
						showTitle={ false }
						clientId={ clientId }
						rootClientId={ this.props.rootClientId }
						onCaretVerticalPositionChange={ this.onCaretVerticalPositionChange }
						borderStyle={ this.blockHolderBorderStyle() }
						focusedBorderColor={ blockHolderFocusedStyle.borderColor }
					/> ) }
			</ReadableContentView>
		);
	}

	renderAddBlockSeparator() {
		const lineStyle = this.props.getStylesFromColorScheme( styles.lineStyleAddHere, styles.lineStyleAddHereDark );
		const labelStyle = this.props.getStylesFromColorScheme( styles.labelStyleAddHere, styles.labelStyleAddHereDark );
		return (
			<View style={ styles.containerStyleAddHere } >
				<View style={ lineStyle }></View>
				<Text style={ labelStyle } >{ __( 'ADD BLOCK HERE' ) }</Text>
				<View style={ lineStyle }></View>
			</View>
		);
	}

	renderBlockListFooter() {
		const paragraphBlock = createBlock( 'core/paragraph' );
		return (
			<TouchableWithoutFeedback onPress={ () => {
				this.addBlockToEndOfPost( paragraphBlock );
			} } >
				<View style={ styles.blockListFooter } />
			</TouchableWithoutFeedback>
		);
	}
}

export default compose( [
	withSelect( ( select, { rootClientId } ) => {
		const {
			getBlockCount,
			getBlockIndex,
			getBlockOrder,
			getSelectedBlockClientId,
			getBlockInsertionPoint,
			isBlockInsertionPointVisible,
			getSelectedBlock,
<<<<<<< HEAD
=======
			getBlockRootClientId,
>>>>>>> 090b89e3
		} = select( 'core/block-editor' );

		const selectedBlockClientId = getSelectedBlockClientId();
		const blockClientIds = getBlockOrder( rootClientId );
		const insertionPoint = getBlockInsertionPoint();
		const blockInsertionPointIsVisible = isBlockInsertionPointVisible();
		const selectedBlock = getSelectedBlock();
		const isSelectedGroup = selectedBlock && selectedBlock.name === 'core/group';
		const shouldShowInsertionPoint = ( clientId ) => {
			return (
				blockInsertionPointIsVisible &&
				insertionPoint.rootClientId === rootClientId &&
				blockClientIds[ insertionPoint.index ] === clientId
			);
		};

		const selectedBlockIndex = getBlockIndex( selectedBlockClientId, rootClientId );

		const isFirstBlock = selectedBlockIndex === 0;

		const selectedBlockParentId = getBlockRootClientId( selectedBlockClientId );

		const shouldShowBlockAtIndex = ( index ) => {
			const shouldHideBlockAtIndex = (
				! isSelectedGroup && blockInsertionPointIsVisible &&
				// if `index` === `insertionPoint.index`, then block is replaceable
				index === insertionPoint.index &&
				// only hide selected block
				index === selectedBlockIndex
			);
			return ! shouldHideBlockAtIndex;
		};

		return {
			blockClientIds,
			blockCount: getBlockCount( rootClientId ),
			isBlockInsertionPointVisible: isBlockInsertionPointVisible(),
			shouldShowBlockAtIndex,
			shouldShowInsertionPoint,
			selectedBlockClientId,
<<<<<<< HEAD
=======
			isFirstBlock,
			selectedBlockParentId,
>>>>>>> 090b89e3
		};
	} ),
	withDispatch( ( dispatch ) => {
		const {
			insertBlock,
			replaceBlock,
			clearSelectedBlock,
		} = dispatch( 'core/block-editor' );

		return {
			clearSelectedBlock,
			insertBlock,
			replaceBlock,
		};
	} ),
	withPreferredColorScheme,
<<<<<<< HEAD
] )( BlockList );
=======
] )( BlockList );
>>>>>>> 090b89e3
<|MERGE_RESOLUTION|>--- conflicted
+++ resolved
@@ -20,10 +20,7 @@
 import styles from './style.scss';
 import BlockListBlock from './block';
 import BlockListAppender from '../block-list-appender';
-<<<<<<< HEAD
-=======
 import FloatingToolbar from './block-mobile-floating-toolbar';
->>>>>>> 090b89e3
 
 const innerToolbarHeight = 44;
 
@@ -73,14 +70,9 @@
 	}
 
 	render() {
-<<<<<<< HEAD
-		const { clearSelectedBlock, blockClientIds, isFullyBordered, title, header, withFooter = true, renderAppender } = this.props;
-
-=======
 		const { clearSelectedBlock, blockClientIds, isFullyBordered, title, header, withFooter = true, renderAppender, isFirstBlock, selectedBlockParentId } = this.props;
 
 		const showFloatingToolbar = isFirstBlock && selectedBlockParentId !== '';
->>>>>>> 090b89e3
 		return (
 			<View
 				style={ { flex: 1 } }
@@ -104,12 +96,9 @@
 					ListHeaderComponent={ header }
 					ListEmptyComponent={ this.renderDefaultBlockAppender }
 					ListFooterComponent={ withFooter && this.renderBlockListFooter }
-<<<<<<< HEAD
-=======
 					getItemLayout={ ( data, index ) => {
 						return { length: 0, offset: 0, index };
 					} }
->>>>>>> 090b89e3
 				/>
 
 				{ renderAppender && blockClientIds.length > 0 &&
@@ -183,10 +172,7 @@
 			getBlockInsertionPoint,
 			isBlockInsertionPointVisible,
 			getSelectedBlock,
-<<<<<<< HEAD
-=======
 			getBlockRootClientId,
->>>>>>> 090b89e3
 		} = select( 'core/block-editor' );
 
 		const selectedBlockClientId = getSelectedBlockClientId();
@@ -227,11 +213,8 @@
 			shouldShowBlockAtIndex,
 			shouldShowInsertionPoint,
 			selectedBlockClientId,
-<<<<<<< HEAD
-=======
 			isFirstBlock,
 			selectedBlockParentId,
->>>>>>> 090b89e3
 		};
 	} ),
 	withDispatch( ( dispatch ) => {
@@ -248,8 +231,4 @@
 		};
 	} ),
 	withPreferredColorScheme,
-<<<<<<< HEAD
-] )( BlockList );
-=======
-] )( BlockList );
->>>>>>> 090b89e3
+] )( BlockList );