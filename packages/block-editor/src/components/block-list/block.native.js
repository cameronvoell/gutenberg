/**
 * External dependencies
 */
import {
	View,
	Text,
	TouchableWithoutFeedback,
} from 'react-native';

/**
 * WordPress dependencies
 */
import { Component } from '@wordpress/element';
import { ToolbarButton, Toolbar } from '@wordpress/components';
import { withDispatch, withSelect } from '@wordpress/data';
import { compose } from '@wordpress/compose';
import { getBlockType } from '@wordpress/blocks';
import { __, sprintf } from '@wordpress/i18n';

/**
 * Internal dependencies
 */
import styles from './block.scss';
import BlockEdit from '../block-edit';
import BlockInvalidWarning from './block-invalid-warning';
import BlockMobileToolbar from './block-mobile-toolbar';
import FloatingToolbar from './block-mobile-floating-toolbar';
import NavigateUpSVG from './nav-up-icon';

class BlockListBlock extends Component {
	constructor() {
		super( ...arguments );

		this.insertBlocksAfter = this.insertBlocksAfter.bind( this );
		this.onFocus = this.onFocus.bind( this );

		this.state = {
			isFullyBordered: false,
		};
	}

	onFocus() {
		if ( ! this.props.isSelected ) {
			this.props.onSelect();
		}
	}

	insertBlocksAfter( blocks ) {
		this.props.onInsertBlocks( blocks, this.props.order + 1 );

		if ( blocks[ 0 ] ) {
			// focus on the first block inserted
			this.props.onSelect( blocks[ 0 ].clientId );
		}
	}

	getBlockForType() {
		return (
			<BlockEdit
				name={ this.props.name }
				isSelected={ this.props.isSelected }
				attributes={ this.props.attributes }
				setAttributes={ this.props.onChange }
				onFocus={ this.onFocus }
				onReplace={ this.props.onReplace }
				insertBlocksAfter={ this.insertBlocksAfter }
				mergeBlocks={ this.props.mergeBlocks }
				onCaretVerticalPositionChange={ this.props.onCaretVerticalPositionChange }
				clientId={ this.props.clientId }
			/>
		);
	}

	renderBlockTitle() {
		return (
			<View style={ styles.blockTitle }>
				<Text>BlockType: { this.props.name }</Text>
			</View>
		);
	}

	getAccessibilityLabel() {
		const { attributes, name, order, title, getAccessibilityLabelExtra } = this.props;

		let blockName = '';

		if ( name === 'core/missing' ) { // is the block unrecognized?
			blockName = title;
		} else {
			blockName = sprintf(
				/* translators: accessibility text. %s: block name. */
				__( '%s Block' ),
				title, //already localized
			);
		}

		blockName += '. ' + sprintf( __( 'Row %d.' ), order + 1 );

		if ( getAccessibilityLabelExtra ) {
			const blockAccessibilityLabel = getAccessibilityLabelExtra( attributes );
			blockName += blockAccessibilityLabel ? ' ' + blockAccessibilityLabel : '';
		}

		return blockName;
	}

	render() {
		const {
			borderStyle,
			clientId,
			focusedBorderColor,
			icon,
			isSelected,
			isValid,
			showTitle,
			title,
			showFloatingToolbar,
			parentId,
			isFirstBlock,
		} = this.props;

		const borderColor = isSelected ? focusedBorderColor : 'transparent';

		const accessibilityLabel = this.getAccessibilityLabel();

		return (
<<<<<<< HEAD
			<TouchableWithoutFeedback
				onPress={ this.onFocus }
				accessible={ ! isSelected }
				accessibilityRole={ 'button' }
			>
				<View style={ [ styles.blockHolder, borderStyle, { borderColor } ] }>
					{ showTitle && this.renderBlockTitle() }
					<View
						accessibilityLabel={ accessibilityLabel }
						style={ [ ! isSelected && styles.blockContainer, isSelected && styles.blockContainerFocused ] }
					>
						{ isValid && this.getBlockForType() }
						{ ! isValid &&
							<BlockInvalidWarning blockTitle={ title } icon={ icon } />
						}
=======
			<>
				{ showFloatingToolbar && ( ! isFirstBlock || parentId === '' ) && <FloatingToolbar.Slot /> }
				{ showFloatingToolbar &&
					( <FloatingToolbar>
						<Toolbar passedStyle={ styles.toolbar }>
							<ToolbarButton
								title={ __( 'Navigate Up' ) }
								onClick={ () => this.props.onSelect( parentId ) }
								icon={ NavigateUpSVG }
							/>
							<View style={ styles.pipe } />
						</Toolbar>
					</FloatingToolbar>
					) }
				<TouchableWithoutFeedback
					onPress={ this.onFocus }
					accessible={ ! isSelected }
					accessibilityRole={ 'button' }
				>
					<View style={ [ styles.blockHolder, borderStyle, { borderColor } ] }>
						{ showTitle && this.renderBlockTitle() }
						<View
							accessibilityLabel={ accessibilityLabel }
							style={ [ ! isSelected && styles.blockContainer, isSelected && styles.blockContainerFocused ] }
						>
							{ isValid && this.getBlockForType() }
							{ ! isValid &&
							<BlockInvalidWarning blockTitle={ title } icon={ icon } />
							}
						</View>
						{ isSelected && <BlockMobileToolbar clientId={ clientId } /> }
>>>>>>> de715f6d
					</View>
				</TouchableWithoutFeedback>
			</>
		);
	}
}

export default compose( [
	withSelect( ( select, { clientId, rootClientId } ) => {
		const {
			getBlockIndex,
			getBlocks,
			isBlockSelected,
			__unstableGetBlockWithoutInnerBlocks,
			getBlockHierarchyRootClientId,
			getBlock,
			getBlockRootClientId,
			getSelectedBlock,
		} = select( 'core/block-editor' );
		const order = getBlockIndex( clientId, rootClientId );
		const isSelected = isBlockSelected( clientId );
		const isFirstBlock = order === 0;
		const isLastBlock = order === getBlocks().length - 1;
		const block = __unstableGetBlockWithoutInnerBlocks( clientId );
		const { name, attributes, isValid } = block || {};
		const blockType = getBlockType( name || 'core/missing' );
		const title = blockType.title;
		const icon = blockType.icon;
		const getAccessibilityLabelExtra = blockType.__experimentalGetAccessibilityLabel;

		const selectedBlock = getSelectedBlock();
		const parentId = getBlockRootClientId( clientId );
		const parentBlock = getBlock( parentId );

		const isMediaText = selectedBlock && selectedBlock.name === 'core/media-text';
		const isMediaTextParent = parentBlock && parentBlock.name === 'core/media-text';

		const rootBlockId = getBlockHierarchyRootClientId( clientId );
		const rootBlock = getBlock( rootBlockId );
		const hasRootInnerBlocks = rootBlock.innerBlocks.length !== 0;

		const showFloatingToolbar = isSelected && hasRootInnerBlocks && ! isMediaText && ! isMediaTextParent;

		return {
			icon,
			name: name || 'core/missing',
			order,
			title,
			attributes,
			blockType,
			isFirstBlock,
			isLastBlock,
			isSelected,
			isValid,
			getAccessibilityLabelExtra,
			showFloatingToolbar,
			parentId,
		};
	} ),
	withDispatch( ( dispatch, ownProps, { select } ) => {
		const {
			insertBlocks,
			mergeBlocks,
			replaceBlocks,
			selectBlock,
			updateBlockAttributes,
		} = dispatch( 'core/block-editor' );

		return {
			mergeBlocks( forward ) {
				const { clientId } = ownProps;
				const {
					getPreviousBlockClientId,
					getNextBlockClientId,
				} = select( 'core/block-editor' );

				if ( forward ) {
					const nextBlockClientId = getNextBlockClientId( clientId );
					if ( nextBlockClientId ) {
						mergeBlocks( clientId, nextBlockClientId );
					}
				} else {
					const previousBlockClientId = getPreviousBlockClientId( clientId );
					if ( previousBlockClientId ) {
						mergeBlocks( previousBlockClientId, clientId );
					}
				}
			},
			onInsertBlocks( blocks, index ) {
				insertBlocks( blocks, index, ownProps.rootClientId );
			},
			onSelect( clientId = ownProps.clientId, initialPosition ) {
				selectBlock( clientId, initialPosition );
			},
			onChange: ( attributes ) => {
				updateBlockAttributes( ownProps.clientId, attributes );
			},
			onReplace( blocks, indexToSelect ) {
				replaceBlocks( [ ownProps.clientId ], blocks, indexToSelect );
			},
		};
	} ),
] )( BlockListBlock );<|MERGE_RESOLUTION|>--- conflicted
+++ resolved
@@ -124,23 +124,6 @@
 		const accessibilityLabel = this.getAccessibilityLabel();
 
 		return (
-<<<<<<< HEAD
-			<TouchableWithoutFeedback
-				onPress={ this.onFocus }
-				accessible={ ! isSelected }
-				accessibilityRole={ 'button' }
-			>
-				<View style={ [ styles.blockHolder, borderStyle, { borderColor } ] }>
-					{ showTitle && this.renderBlockTitle() }
-					<View
-						accessibilityLabel={ accessibilityLabel }
-						style={ [ ! isSelected && styles.blockContainer, isSelected && styles.blockContainerFocused ] }
-					>
-						{ isValid && this.getBlockForType() }
-						{ ! isValid &&
-							<BlockInvalidWarning blockTitle={ title } icon={ icon } />
-						}
-=======
 			<>
 				{ showFloatingToolbar && ( ! isFirstBlock || parentId === '' ) && <FloatingToolbar.Slot /> }
 				{ showFloatingToolbar &&
@@ -172,7 +155,6 @@
 							}
 						</View>
 						{ isSelected && <BlockMobileToolbar clientId={ clientId } /> }
->>>>>>> de715f6d
 					</View>
 				</TouchableWithoutFeedback>
 			</>
