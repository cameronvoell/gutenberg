--- conflicted
+++ resolved
@@ -70,35 +70,6 @@
 			text-overflow: ellipsis;
 		}
 	}
-<<<<<<< HEAD
-=======
-}
-
-.block-library-button__inline-link {
-	background: $white;
-	display: flex;
-	flex-wrap: wrap;
-	align-items: center;
-	font-family: $default-font;
-	font-size: $default-font-size;
-	line-height: $default-line-height;
-
-	// The width of input box plus padding plus two icon buttons.
-	$blocks-button__link-input-width: 300px + 2px + 2 * $icon-button-size;
-	width: $blocks-button__link-input-width;
-
-	// Move it down by 2px so that it doesn't overlap the button focus outline.
-	margin-top: 2px;
-
-	.block-editor-url-input {
-		width: auto;
-	}
-
-	.block-editor-url-input__suggestions {
-		width: $blocks-button__link-input-width - $icon-button-size - $icon-button-size;
-		z-index: z-index(".block-library-button__inline-link .block-editor-url-input__suggestions");
-	}
->>>>>>> 5b3b3aba
 
 	// Limit width of the text field if empty
 	.wp-block-button__link[data-is-placeholder-visible="true"] {
