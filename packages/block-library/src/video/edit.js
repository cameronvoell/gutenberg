--- conflicted
+++ resolved
@@ -9,11 +9,7 @@
 	IconButton,
 	PanelBody,
 	SelectControl,
-<<<<<<< HEAD
 	TextControl,
-	Toolbar,
-=======
->>>>>>> 8bd00c40
 	ToggleControl,
 	Toolbar,
 	withNotices,
