--- conflicted
+++ resolved
@@ -17,6 +17,7 @@
 import {
 	TextControl,
 	ToggleControl,
+	SelectControl,
 	Icon,
 	Toolbar,
 	ToolbarButton,
@@ -83,11 +84,8 @@
 		this.updateAlt = this.updateAlt.bind( this );
 		this.updateImageURL = this.updateImageURL.bind( this );
 		this.onSetLinkDestination = this.onSetLinkDestination.bind( this );
-<<<<<<< HEAD
+		this.onSetNewTab = this.onSetNewTab.bind( this );
 		this.onSetSizeSlug = this.onSetSizeSlug.bind( this );
-=======
-		this.onSetNewTab = this.onSetNewTab.bind( this );
->>>>>>> 090b89e3
 		this.onImagePressed = this.onImagePressed.bind( this );
 		this.onClearSettings = this.onClearSettings.bind( this );
 		this.onFocusCaption = this.onFocusCaption.bind( this );
@@ -191,17 +189,16 @@
 			href,
 		} );
 	}
-
-<<<<<<< HEAD
+	
+	onSetNewTab( value ) {
+		const updatedLinkTarget = getUpdatedLinkTargetSettings( value, this.props.attributes );
+		this.props.setAttributes( updatedLinkTarget );
+	}
+
 	onSetSizeSlug( sizeSlug ) {
 		this.props.setAttributes( {
 			sizeSlug,
 		} );
-=======
-	onSetNewTab( value ) {
-		const updatedLinkTarget = getUpdatedLinkTargetSettings( value, this.props.attributes );
-		this.props.setAttributes( updatedLinkTarget );
->>>>>>> 090b89e3
 	}
 
 	onClearSettings() {
@@ -209,12 +206,9 @@
 			alt: '',
 			linkDestination: LINK_DESTINATION_NONE,
 			href: undefined,
-<<<<<<< HEAD
+			linkTarget: undefined,
 			sizeSlug: DEFAULT_SIZE_SLUG,
-=======
-			linkTarget: undefined,
 			rel: undefined,
->>>>>>> 090b89e3
 		} );
 	}
 
@@ -245,19 +239,7 @@
 
 	render() {
 		const { attributes, isSelected } = this.props;
-<<<<<<< HEAD
-		const { url, height, width, alt, href, id, sizeSlug } = attributes;
-
-		const onImageSettingsButtonPressed = () => {
-			this.setState( { showSettings: true } );
-		};
-
-		const onImageSettingsClose = () => {
-			this.setState( { showSettings: false } );
-		};
-=======
-		const { url, height, width, alt, href, id, linkTarget } = attributes;
->>>>>>> 090b89e3
+		const { url, height, width, alt, href, id, linkTarget, sizeSlug } = attributes;
 
 		const getToolbarEditButton = ( open ) => (
 			<BlockControls>
@@ -272,48 +254,6 @@
 		);
 
 		const getInspectorControls = () => (
-<<<<<<< HEAD
-			<BottomSheet
-				isVisible={ this.state.showSettings }
-				onClose={ onImageSettingsClose }
-				hideHeader
-			>
-				<BottomSheet.Cell
-					icon={ 'admin-links' }
-					label={ __( 'Link To' ) }
-					value={ href || '' }
-					valuePlaceholder={ __( 'Add URL' ) }
-					onChangeValue={ this.onSetLinkDestination }
-					autoCapitalize="none"
-					autoCorrect={ false }
-					keyboardType="url"
-				/>
-				{ // eslint-disable-next-line no-undef
-					__DEV__ &&
-					<BottomSheet.PickerCell
-						hideCancelButton
-						icon={ 'editor-expand' }
-						label={ __( 'Size' ) }
-						value={ sizeOptionLabels[ sizeSlug || DEFAULT_SIZE_SLUG ] }
-						onChangeValue={ ( newValue ) => this.onSetSizeSlug( newValue ) }
-						options={ sizeOptions }
-					/> }
-				<BottomSheet.Cell
-					icon={ 'editor-textcolor' }
-					label={ __( 'Alt Text' ) }
-					value={ alt || '' }
-					valuePlaceholder={ __( 'None' ) }
-					separatorType={ 'fullWidth' }
-					onChangeValue={ this.updateAlt }
-				/>
-				<BottomSheet.Cell
-					label={ __( 'Clear All Settings' ) }
-					labelStyle={ styles.clearSettingsButton }
-					separatorType={ 'none' }
-					onPress={ this.onClearSettings }
-				/>
-			</BottomSheet>
-=======
 			<InspectorControls>
 				<PanelBody title={ __( 'Image Settings' ) } >
 					<TextControl
@@ -332,6 +272,16 @@
 						checked={ linkTarget === '_blank' }
 						onChange={ this.onSetNewTab }
 					/>
+					{ // eslint-disable-next-line no-undef
+						__DEV__ &&
+						<SelectControl
+							hideCancelButton
+							icon={ 'editor-expand' }
+							label={ __( 'Size' ) }
+							value={ sizeOptionLabels[ sizeSlug || DEFAULT_SIZE_SLUG ] }
+							onChangeValue={ ( newValue ) => this.onSetSizeSlug( newValue ) }
+							options={ sizeOptions }
+						/> }
 					<TextControl
 						icon={ 'editor-textcolor' }
 						label={ __( 'Alt Text' ) }
@@ -348,7 +298,6 @@
 					/>
 				</PanelBody>
 			</InspectorControls>
->>>>>>> 090b89e3
 		);
 
 		if ( ! url ) {
