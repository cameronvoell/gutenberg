export {
	createBlock,
	switchToBlockType,
} from './factory';
export {
	default as parse,
<<<<<<< HEAD
	createBlockWithFallback,
=======
	getBlockAttributes,
>>>>>>> 926ed3fd
	parseWithAttributeSchema,
} from './parser';
export {
	default as serialize,
	getBlockContent,
	getBlockDefaultClassName,
	getSaveContent,
} from './serializer';
export {
	registerBlockType,
	unregisterBlockType,
	getFreeformContentHandlerName,
	setUnregisteredTypeHandlerName,
	getUnregisteredTypeHandlerName,
	getBlockType,
	getBlockTypes,
	hasBlockSupport,
	isReusableBlock,
	setDefaultBlockName,
	getDefaultBlockName,
} from './registration';
export {
	isUnmodifiedDefaultBlock,
} from './utils';
export { pasteHandler, getPhrasingContentSchema } from './raw-handling';
export { default as children } from './children';<|MERGE_RESOLUTION|>--- conflicted
+++ resolved
@@ -4,11 +4,8 @@
 } from './factory';
 export {
 	default as parse,
-<<<<<<< HEAD
 	createBlockWithFallback,
-=======
 	getBlockAttributes,
->>>>>>> 926ed3fd
 	parseWithAttributeSchema,
 } from './parser';
 export {
