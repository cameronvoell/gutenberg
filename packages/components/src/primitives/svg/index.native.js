--- conflicted
+++ resolved
@@ -19,13 +19,8 @@
 export const SVG = ( props ) => {
 	const colorScheme = props.colorScheme || 'light';
 	const stylesFromClasses = ( props.className || '' ).split( ' ' ).map( ( element ) => styles[ element ] ).filter( Boolean );
-<<<<<<< HEAD
-	const stylesFromAriaPressed = props.ariaPressed ? styles[ 'is-active' ] : styles[ 'components-toolbar__control' ];
-	const styleValues = Object.assign( {}, props.style, stylesFromAriaPressed, ...stylesFromClasses );
-=======
 	const defaultStyle = props.__unstableActive ? styles[ 'is-active' ] : styles[ 'components-toolbar__control-' + colorScheme ];
 	const styleValues = Object.assign( {}, props.style, defaultStyle, ...stylesFromClasses );
->>>>>>> de715f6d
 
 	const safeProps = { ...props, style: styleValues };
 
