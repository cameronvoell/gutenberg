--- conflicted
+++ resolved
@@ -58,13 +58,10 @@
 		const isValueEditable = editable && onChangeValue !== undefined;
 		const cellLabelStyle = getStylesFromColorScheme( styles.cellLabel, styles.cellTextDark );
 		const cellLabelCenteredStyle = getStylesFromColorScheme( styles.cellLabelCentered, styles.cellTextDark );
-<<<<<<< HEAD
 		const cellLabelLeftAlignNoIconStyle = getStylesFromColorScheme( styles.cellLabelLeftAlignNoIcon, styles.cellTextDark );
 		const defaultMissingIconAndValue = leftAlign ? cellLabelLeftAlignNoIconStyle : cellLabelCenteredStyle;
 		const defaultLabelStyle = showValue || icon !== undefined ? cellLabelStyle : defaultMissingIconAndValue;
-=======
-		const defaultLabelStyle = showValue || icon !== undefined ? cellLabelStyle : cellLabelCenteredStyle;
->>>>>>> 090b89e3
+		
 		const drawSeparator = ( separatorType && separatorType !== 'none' ) || separatorStyle === undefined;
 
 		const onCellPress = () => {
