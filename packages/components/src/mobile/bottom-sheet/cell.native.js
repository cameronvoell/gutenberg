/**
 * External dependencies
 */
import { TouchableOpacity, Text, View, TextInput, I18nManager } from 'react-native';
import { isEmpty } from 'lodash';

/**
 * WordPress dependencies
 */
import { Dashicon } from '@wordpress/components';
import { Component } from '@wordpress/element';
import { __, _x, sprintf } from '@wordpress/i18n';

/**
 * Internal dependencies
 */
import styles from './styles.scss';
import platformStyles from './cellStyles.scss';
import { withTheme } from '../dark-mode';

class BottomSheetCell extends Component {
	constructor( props ) {
		super( ...arguments );
		this.state = {
			isEditingValue: props.autoFocus || false,
		};
	}

	componentDidUpdate() {
		if ( this.state.isEditingValue ) {
			this._valueTextInput.focus();
		}
	}

	render() {
		const {
			accessibilityLabel,
			accessibilityHint,
			accessibilityRole,
			onPress,
			label,
			value,
			valuePlaceholder = '',
			icon,
			leftAlign,
			labelStyle = {},
			valueStyle = {},
			onChangeValue,
			children,
			editable = true,
			separatorType,
			style = {},
			useStyle,
			...valueProps
		} = this.props;

		const showValue = value !== undefined;
		const isValueEditable = editable && onChangeValue !== undefined;
<<<<<<< HEAD
		const cellLabelStyle = getStyle( styles.cellLabel, styles.cellTextDark, theme );
		const cellLabelCenteredStyle = getStyle( styles.cellLabelCentered, styles.cellTextDark, theme );
		const cellLabelLeftAlignNoIconStyle = getStyle( styles.cellLabelLeftAlignNoIcon, styles.cellTextDark, theme );
		const defaultMissingIconAndValue = leftAlign ? cellLabelLeftAlignNoIconStyle : cellLabelCenteredStyle;
		const defaultLabelStyle = showValue || icon !== undefined ? cellLabelStyle : defaultMissingIconAndValue;
=======
		const cellLabelStyle = useStyle( styles.cellLabel, styles.cellTextDark );
		const cellLabelCenteredStyle = useStyle( styles.cellLabelCentered, styles.cellTextDark );
		const defaultLabelStyle = showValue || icon !== undefined ? cellLabelStyle : cellLabelCenteredStyle;
>>>>>>> 264b178e
		const drawSeparator = ( separatorType && separatorType !== 'none' ) || separatorStyle === undefined;

		const onCellPress = () => {
			if ( isValueEditable ) {
				startEditing();
			} else if ( onPress !== undefined ) {
				onPress();
			}
		};

		const finishEditing = () => {
			this.setState( { isEditingValue: false } );
		};

		const startEditing = () => {
			if ( this.state.isEditingValue === false ) {
				this.setState( { isEditingValue: true } );
			}
		};

		const separatorStyle = () => {
			//eslint-disable-next-line @wordpress/no-unused-vars-before-return
			const defaultSeparatorStyle = this.props.useStyle( styles.separator, styles.separatorDark );
			const cellSeparatorStyle = this.props.useStyle( styles.cellSeparator, styles.cellSeparatorDark );
			const leftMarginStyle = { ...cellSeparatorStyle, ...platformStyles.separatorMarginLeft };
			switch ( separatorType ) {
				case 'leftMargin':
					return leftMarginStyle;
				case 'fullWidth':
					return defaultSeparatorStyle;
				case 'none':
					return undefined;
				case undefined:
					return showValue ? leftMarginStyle : defaultSeparatorStyle;
			}
		};

		const getValueComponent = () => {
			const styleRTL = I18nManager.isRTL && styles.cellValueRTL;
			const cellValueStyle = this.props.useStyle( styles.cellValue, styles.cellTextDark );
			const finalStyle = { ...cellValueStyle, ...valueStyle, ...styleRTL };

			// To be able to show the `middle` ellipsizeMode on editable cells
			// we show the TextInput just when the user wants to edit the value,
			// and the Text component to display it.
			// We also show the TextInput to display placeholder.
			const shouldShowPlaceholder = isValueEditable && value === '';
			return this.state.isEditingValue || shouldShowPlaceholder ? (
				<TextInput
					ref={ ( c ) => this._valueTextInput = c }
					numberOfLines={ 1 }
					style={ finalStyle }
					value={ value }
					placeholder={ valuePlaceholder }
					placeholderTextColor={ '#87a6bc' }
					onChangeText={ onChangeValue }
					editable={ isValueEditable }
					pointerEvents={ this.state.isEditingValue ? 'auto' : 'none' }
					onFocus={ startEditing }
					onBlur={ finishEditing }
					{ ...valueProps }
				/>
			) : (
				<Text
					style={ { ...cellValueStyle, ...valueStyle } }
					numberOfLines={ 1 }
					ellipsizeMode={ 'middle' }
				>
					{ value }
				</Text>
			);
		};

		const getAccessibilityLabel = () => {
			if ( accessibilityLabel || ! showValue ) {
				return accessibilityLabel || label;
			}
			return isEmpty( value ) ?
				sprintf(
					/* translators: accessibility text. Empty state of a inline textinput cell. %s: The cell's title */
					_x( '%s. Empty', 'inline textinput cell' ),
					label
				) :
				// Separating by ',' is necessary to make a pause on urls (non-capitalized text)
				sprintf(
					/* translators: accessibility text. Inline textinput title and value.%1: Cell title, %2: cell value. */
					_x( '%1$s, %2$s', 'inline textinput cell' ),
					label,
					value
				);
		};

		const iconStyle = useStyle( styles.icon, styles.iconDark );

		return (
			<TouchableOpacity
				accessible={ ! this.state.isEditingValue }
				accessibilityLabel={ getAccessibilityLabel() }
				accessibilityRole={ accessibilityRole || 'button' }
				accessibilityHint={ isValueEditable ?
					/* translators: accessibility text */
					__( 'Double tap to edit this value' ) :
					accessibilityHint
				}
				onPress={ onCellPress }
				style={ { ...styles.clipToBounds, ...style } }
			>
				<View style={ styles.cellContainer }>
					<View style={ styles.cellRowContainer }>
						{ icon && (
							<View style={ styles.cellRowContainer }>
								<Dashicon icon={ icon } size={ 24 } color={ iconStyle.color } />
								<View style={ platformStyles.labelIconSeparator } />
							</View>
						) }
						<Text numberOfLines={ 1 } style={ { ...defaultLabelStyle, ...labelStyle } }>
							{ label }
						</Text>
					</View>
					{ showValue && getValueComponent() }
					{ children }
				</View>
				{ drawSeparator && (
					<View style={ separatorStyle() } />
				) }
			</TouchableOpacity>
		);
	}
}

export default withTheme( BottomSheetCell );<|MERGE_RESOLUTION|>--- conflicted
+++ resolved
@@ -56,17 +56,12 @@
 
 		const showValue = value !== undefined;
 		const isValueEditable = editable && onChangeValue !== undefined;
-<<<<<<< HEAD
-		const cellLabelStyle = getStyle( styles.cellLabel, styles.cellTextDark, theme );
-		const cellLabelCenteredStyle = getStyle( styles.cellLabelCentered, styles.cellTextDark, theme );
-		const cellLabelLeftAlignNoIconStyle = getStyle( styles.cellLabelLeftAlignNoIcon, styles.cellTextDark, theme );
+		const cellLabelStyle = useStyle( styles.cellLabel, styles.cellTextDark );
+		const cellLabelCenteredStyle = useStyle( styles.cellLabelCentered, styles.cellTextDark );
+		const cellLabelLeftAlignNoIconStyle = useStyle( styles.cellLabelLeftAlignNoIcon, styles.cellTextDark );
 		const defaultMissingIconAndValue = leftAlign ? cellLabelLeftAlignNoIconStyle : cellLabelCenteredStyle;
 		const defaultLabelStyle = showValue || icon !== undefined ? cellLabelStyle : defaultMissingIconAndValue;
-=======
-		const cellLabelStyle = useStyle( styles.cellLabel, styles.cellTextDark );
-		const cellLabelCenteredStyle = useStyle( styles.cellLabelCentered, styles.cellTextDark );
-		const defaultLabelStyle = showValue || icon !== undefined ? cellLabelStyle : cellLabelCenteredStyle;
->>>>>>> 264b178e
+
 		const drawSeparator = ( separatorType && separatorType !== 'none' ) || separatorStyle === undefined;
 
 		const onCellPress = () => {
