--- conflicted
+++ resolved
@@ -10,10 +10,7 @@
  */
 import { Component } from '@wordpress/element';
 import { withSelect } from '@wordpress/data';
-<<<<<<< HEAD
-=======
 import { BottomSheetSettings } from '@wordpress/block-editor';
->>>>>>> de715f6d
 import { compose, withPreferredColorScheme } from '@wordpress/compose';
 import { HTMLTextInput, KeyboardAvoidingView, ReadableContentView } from '@wordpress/components';
 import { AutosaveMonitor } from '@wordpress/editor';
@@ -132,10 +129,7 @@
 						style={ toolbarKeyboardAvoidingViewStyle }
 					>
 						<Header />
-<<<<<<< HEAD
-=======
 						<BottomSheetSettings />
->>>>>>> de715f6d
 					</KeyboardAvoidingView> ) }
 			</SafeAreaView>
 		);
