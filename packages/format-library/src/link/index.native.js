/**
 * External dependencies
 */
import { find } from 'lodash';

/**
 * WordPress dependencies
 */
import { __ } from '@wordpress/i18n';
import { Component } from '@wordpress/element';
import { withSpokenMessages } from '@wordpress/components';
import { RichTextToolbarButton } from '@wordpress/block-editor';
import {
	applyFormat,
	getActiveFormat,
	getTextContent,
	isCollapsed,
	removeFormat,
	slice,
} from '@wordpress/rich-text';
import { isURL } from '@wordpress/url';

/**
 * Internal dependencies
 */
import ModalLinkUI from './modal';

const name = 'core/link';

export const link = {
	name,
	title: __( 'Link' ),
	tagName: 'a',
	className: null,
	attributes: {
		url: 'href',
		target: 'target',
	},
	edit: withSpokenMessages( class LinkEdit extends Component {
		constructor() {
			super( ...arguments );

			this.addLink = this.addLink.bind( this );
			this.stopAddingLink = this.stopAddingLink.bind( this );
			this.onRemoveFormat = this.onRemoveFormat.bind( this );
			this.state = {
				addingLink: false,
			};
		}

		addLink() {
			const { value, onChange } = this.props;
			const text = getTextContent( slice( value ) );

			if ( text && isURL( text ) ) {
				onChange( applyFormat( value, { type: name, attributes: { url: text } } ) );
			} else {
				this.setState( { addingLink: true } );
			}
		}

		stopAddingLink() {
			this.setState( { addingLink: false } );
		}

		getLinkSelection() {
			const { value, isActive } = this.props;
			const startFormat = getActiveFormat( value, 'core/link' );

			// if the link isn't selected, get the link manually by looking around the cursor
			// TODO: handle partly selected links
			if ( startFormat && isCollapsed( value ) && isActive ) {
				let startIndex = value.start;
				let endIndex = value.end;

				while ( find( value.formats[ startIndex ], startFormat ) ) {
					startIndex--;
				}

				endIndex++;

				while ( find( value.formats[ endIndex ], startFormat ) ) {
					endIndex++;
				}

				return {
					...value,
					start: startIndex + 1,
					end: endIndex,
				};
			}

			return value;
		}

		onRemoveFormat() {
			const { onChange, speak, value } = this.props;
			const startFormat = getActiveFormat( value, 'core/link' );

<<<<<<< HEAD
			// If the previous position from start doesn't have the link is because we are at the start
			const linkStart = ! find( value.formats[ value.start - 1 ], startFormat );
			if ( linkStart && isCollapsed( value ) ) {
=======
			// Before we try to remove anything we check if there is something at the caret position to remove.
			if ( isCollapsed( value ) && startFormat === undefined ) {
>>>>>>> 090b89e3
				return;
			}

			const linkSelection = this.getLinkSelection();

			onChange( removeFormat( linkSelection, name ) );
			speak( __( 'Link removed.' ), 'assertive' );
		}

		render() {
			const { isActive, activeAttributes, onChange } = this.props;
			const linkSelection = this.getLinkSelection();

			return (
				<>
					<ModalLinkUI
						isVisible={ this.state.addingLink }
						isActive={ isActive }
						activeAttributes={ activeAttributes }
						onClose={ this.stopAddingLink }
						onChange={ onChange }
						onRemove={ this.onRemoveFormat }
						value={ linkSelection }
					/>
					<RichTextToolbarButton
						name="link"
						icon="admin-links"
						title={ __( 'Link' ) }
						onClick={ this.addLink }
						isActive={ isActive }
						shortcutType="primary"
						shortcutCharacter="k"
					/>
				</>
			);
		}
	} ),
};<|MERGE_RESOLUTION|>--- conflicted
+++ resolved
@@ -97,14 +97,8 @@
 			const { onChange, speak, value } = this.props;
 			const startFormat = getActiveFormat( value, 'core/link' );
 
-<<<<<<< HEAD
-			// If the previous position from start doesn't have the link is because we are at the start
-			const linkStart = ! find( value.formats[ value.start - 1 ], startFormat );
-			if ( linkStart && isCollapsed( value ) ) {
-=======
 			// Before we try to remove anything we check if there is something at the caret position to remove.
 			if ( isCollapsed( value ) && startFormat === undefined ) {
->>>>>>> 090b89e3
 				return;
 			}
 
