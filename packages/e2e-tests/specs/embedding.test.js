--- conflicted
+++ resolved
@@ -9,12 +9,9 @@
 	createJSONResponse,
 	getEditedPostContent,
 	clickButton,
-<<<<<<< HEAD
 	activatePlugin,
 	deactivatePlugin,
-=======
 	insertBlock,
->>>>>>> fcbeeccb
 	publishPost,
 } from '@wordpress/e2e-test-utils';
 
@@ -231,7 +228,29 @@
 		await clickButton( 'Try again' );
 		await page.waitForSelector( 'figure.wp-block-embed-twitter' );
 	} );
-<<<<<<< HEAD
+
+	it( 'should switch to the WordPress block correctly', async () => {
+		// This test is to make sure that WordPress embeds are detected correctly,
+		// because the HTML can vary, and the block is detected by looking for
+		// classes in the HTML, so we need to flag up if the HTML changes.
+
+		// Publish a post to embed.
+		await insertBlock( 'Paragraph' );
+		await page.keyboard.type( 'Hello there!' );
+		await publishPost();
+		const postUrl = await page.$eval( '#inspector-text-control-0', ( el ) => el.value );
+
+		// Start a new post, embed the previous post.
+		await createNewPost();
+		await clickBlockAppender();
+		await page.keyboard.type( '/embed' );
+		await page.keyboard.press( 'Enter' );
+		await page.keyboard.type( postUrl );
+		await page.keyboard.press( 'Enter' );
+
+		// Check the block has become a WordPress block.
+		await page.waitForSelector( '.wp-block-embed-wordpress' );
+	} );
 } );
 
 describe( 'Extending embed blocks', () => {
@@ -273,29 +292,5 @@
 		// Check the custom save was used for the published post.
 		const content = await page.$eval( '.entry-content p', ( element ) => element.innerText.trim() );
 		expect( content ).toEqual( 'Save override' );
-=======
-
-	it( 'should switch to the WordPress block correctly', async () => {
-		// This test is to make sure that WordPress embeds are detected correctly,
-		// because the HTML can vary, and the block is detected by looking for
-		// classes in the HTML, so we need to flag up if the HTML changes.
-
-		// Publish a post to embed.
-		await insertBlock( 'Paragraph' );
-		await page.keyboard.type( 'Hello there!' );
-		await publishPost();
-		const postUrl = await page.$eval( '#inspector-text-control-0', ( el ) => el.value );
-
-		// Start a new post, embed the previous post.
-		await createNewPost();
-		await clickBlockAppender();
-		await page.keyboard.type( '/embed' );
-		await page.keyboard.press( 'Enter' );
-		await page.keyboard.type( postUrl );
-		await page.keyboard.press( 'Enter' );
-
-		// Check the block has become a WordPress block.
-		await page.waitForSelector( '.wp-block-embed-wordpress' );
->>>>>>> fcbeeccb
 	} );
 } );