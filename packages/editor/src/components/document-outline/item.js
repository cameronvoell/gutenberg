--- conflicted
+++ resolved
@@ -4,16 +4,9 @@
 import classnames from 'classnames';
 
 /**
-<<<<<<< HEAD
- * Internal dependencies
- */
-import BlockTitle from '../block-title';
-=======
  * WordPress dependencies
  */
-import { __ } from '@wordpress/i18n';
 import { BlockTitle } from '@wordpress/block-editor';
->>>>>>> de595d39
 
 const TableOfContentsItem = ( {
 	children,
